/* Copyright 2021-2022 NVIDIA Corporation
 *
 * Licensed under the Apache License, Version 2.0 (the "License");
 * you may not use this file except in compliance with the License.
 * You may obtain a copy of the License at
 *
 *     http://www.apache.org/licenses/LICENSE-2.0
 *
 * Unless required by applicable law or agreed to in writing, software
 * distributed under the License is distributed on an "AS IS" BASIS,
 * WITHOUT WARRANTIES OR CONDITIONS OF ANY KIND, either express or implied.
 * See the License for the specific language governing permissions and
 * limitations under the License.
 *
 */

#include "mappers/null_mapper.h"

#include "legate.h"

#include "core/mapping/core_mapper.h"
#ifdef LEGATE_USE_CUDA
#include "core/comm/comm_nccl.h"
#endif
#include "core/task/task.h"
#include "core/utilities/linearize.h"

namespace legate {

using namespace Legion;
using namespace Legion::Mapping;

uint32_t extract_env(const char* env_name, const uint32_t default_value, const uint32_t test_value)
{
  const char* env_value = getenv(env_name);
  if (nullptr == env_value) {
    const char* legate_test = getenv("LEGATE_TEST");
    if (legate_test != nullptr)
      return test_value;
    else
      return default_value;
  } else
    return atoi(env_value);
}

// This is a custom mapper implementation that only has to map
// start-up tasks associated with the Legate core, no one else
// should be overriding this mapper so we burry it in here
class CoreMapper : public Legion::Mapping::NullMapper {
 public:
  CoreMapper(MapperRuntime* runtime, Machine machine, const LibraryContext& context);
  virtual ~CoreMapper(void);

 public:
  // Start-up methods
  static AddressSpaceID get_local_node(void);
  static size_t get_total_nodes(Machine m);
  static const char* create_name(AddressSpace node);

 public:
  virtual const char* get_mapper_name(void) const;
  virtual MapperSyncModel get_mapper_sync_model(void) const;
  virtual bool request_valid_instances(void) const { return false; }

 public:  // Task mapping calls
  virtual void select_task_options(const MapperContext ctx, const Task& task, TaskOptions& output);
  virtual void slice_task(const MapperContext ctx,
                          const Task& task,
                          const SliceTaskInput& input,
                          SliceTaskOutput& output);
  virtual void map_task(const MapperContext ctx,
                        const Task& task,
                        const MapTaskInput& input,
                        MapTaskOutput& output);
  virtual void select_sharding_functor(const MapperContext ctx,
                                       const Task& task,
                                       const SelectShardingFunctorInput& input,
                                       SelectShardingFunctorOutput& output);
  virtual void select_sharding_functor(const MapperContext ctx,
                                       const Fill& fill,
                                       const SelectShardingFunctorInput& input,
                                       SelectShardingFunctorOutput& output);
  virtual void select_steal_targets(const MapperContext ctx,
                                    const SelectStealingInput& input,
                                    SelectStealingOutput& output);
  virtual void select_tasks_to_map(const MapperContext ctx,
                                   const SelectMappingInput& input,
                                   SelectMappingOutput& output);

 public:
  virtual void configure_context(const MapperContext ctx,
                                 const Task& task,
                                 ContextConfigOutput& output);
  void map_future_map_reduction(const MapperContext ctx,
                                const FutureMapReductionInput& input,
                                FutureMapReductionOutput& output);
  virtual void select_tunable_value(const MapperContext ctx,
                                    const Task& task,
                                    const SelectTunableInput& input,
                                    SelectTunableOutput& output);

 protected:
  template <typename Functor>
  decltype(auto) dispatch(Legion::Processor::Kind kind, Functor functor)
  {
    switch (kind) {
      case Legion::Processor::LOC_PROC: return functor(local_cpus);
      case Legion::Processor::TOC_PROC: return functor(local_gpus);
      case Legion::Processor::OMP_PROC: return functor(local_omps);
      default: LEGATE_ABORT;
    }
    assert(false);
    return functor(local_cpus);
  }

 public:
  const AddressSpace local_node;
  const size_t total_nodes;
  const char* const mapper_name;
  LibraryContext context;

 protected:
  const uint32_t min_gpu_chunk;
  const uint32_t min_cpu_chunk;
  const uint32_t min_omp_chunk;
  const uint32_t window_size;
  const uint32_t max_pending_exceptions;
  const bool precise_exception_trace;
  const uint32_t field_reuse_frac;
  const uint32_t field_reuse_freq;
  const uint32_t max_lru_length;
  bool has_socket_mem;

 protected:
  std::vector<Processor> local_cpus;
  std::vector<Processor> local_omps;
  std::vector<Processor> local_gpus;

 protected:
  Memory local_system_memory, local_zerocopy_memory;
  std::map<Processor, Memory> local_frame_buffers;
  std::map<Processor, Memory> local_numa_domains;
};

CoreMapper::CoreMapper(MapperRuntime* rt, Machine m, const LibraryContext& c)
  : NullMapper(rt, m),
    local_node(get_local_node()),
    total_nodes(get_total_nodes(m)),
    mapper_name(create_name(local_node)),
    context(c),
    min_gpu_chunk(extract_env("LEGATE_MIN_GPU_CHUNK", 1 << 20, 2)),
    min_cpu_chunk(extract_env("LEGATE_MIN_CPU_CHUNK", 1 << 14, 2)),
    min_omp_chunk(extract_env("LEGATE_MIN_OMP_CHUNK", 1 << 17, 2)),
    window_size(extract_env("LEGATE_WINDOW_SIZE", 1, 1)),
    max_pending_exceptions(
      extract_env("LEGATE_MAX_PENDING_EXCEPTIONS",
#ifdef DEBUG_LEGATE
                  // In debug mode, the default is always block on tasks that can throw exceptions
                  1,
#else
                  64,
#endif
                  1)),
    precise_exception_trace(static_cast<bool>(extract_env("LEGATE_PRECISE_EXCEPTION_TRACE", 0, 0))),
    field_reuse_frac(extract_env("LEGATE_FIELD_REUSE_FRAC", 256, 256)),
    field_reuse_freq(extract_env("LEGATE_FIELD_REUSE_FREQ", 32, 32)),
    max_lru_length(extract_env("LEGATE_MAX_LRU_LENGTH", 5, 1)),
    has_socket_mem(false)
{
  // Query to find all our local processors
  Machine::ProcessorQuery local_procs(machine);
  local_procs.local_address_space();
  for (Machine::ProcessorQuery::iterator it = local_procs.begin(); it != local_procs.end(); it++) {
    switch (it->kind()) {
      case Processor::LOC_PROC: {
        local_cpus.push_back(*it);
        break;
      }
      case Processor::OMP_PROC: {
        local_omps.push_back(*it);
        break;
      }
      case Processor::TOC_PROC: {
        local_gpus.push_back(*it);
        break;
      }
      default: break;
    }
  }
  // Now do queries to find all our local memories
  Machine::MemoryQuery local_sysmem(machine);
  local_sysmem.local_address_space();
  local_sysmem.only_kind(Memory::SYSTEM_MEM);
  assert(local_sysmem.count() > 0);
  local_system_memory = local_sysmem.first();
  if (!local_gpus.empty()) {
    Machine::MemoryQuery local_zcmem(machine);
    local_zcmem.local_address_space();
    local_zcmem.only_kind(Memory::Z_COPY_MEM);
    assert(local_zcmem.count() > 0);
    local_zerocopy_memory = local_zcmem.first();
  }
  for (auto local_gpu : local_gpus) {
    Machine::MemoryQuery local_framebuffer(machine);
    local_framebuffer.local_address_space();
    local_framebuffer.only_kind(Memory::GPU_FB_MEM);
    local_framebuffer.best_affinity_to(local_gpu);
    assert(local_framebuffer.count() > 0);
    local_frame_buffers[local_gpu] = local_framebuffer.first();
  }
  for (auto local_omp : local_omps) {
    Machine::MemoryQuery local_numa(machine);
    local_numa.local_address_space();
    local_numa.only_kind(Memory::SOCKET_MEM);
    local_numa.best_affinity_to(local_omp);
    if (local_numa.count() > 0)  // if we have NUMA memories then use them
    {
      has_socket_mem                = true;
      local_numa_domains[local_omp] = local_numa.first();
    } else  // Otherwise we just use the local system memory
      local_numa_domains[local_omp] = local_system_memory;
  }
}

CoreMapper::~CoreMapper(void) { free(const_cast<char*>(mapper_name)); }

/*static*/ AddressSpace CoreMapper::get_local_node(void)
{
  Processor p = Processor::get_executing_processor();
  return p.address_space();
}

/*static*/ size_t CoreMapper::get_total_nodes(Machine m)
{
  Machine::ProcessorQuery query(m);
  query.only_kind(Processor::LOC_PROC);
  std::set<AddressSpace> spaces;
  for (Machine::ProcessorQuery::iterator it = query.begin(); it != query.end(); it++)
    spaces.insert(it->address_space());
  return spaces.size();
}

/*static*/ const char* CoreMapper::create_name(AddressSpace node)
{
  char buffer[128];
  snprintf(buffer, 127, "Legate Mapper on Node %d", node);
  return strdup(buffer);
}

const char* CoreMapper::get_mapper_name(void) const { return mapper_name; }

Mapper::MapperSyncModel CoreMapper::get_mapper_sync_model(void) const
{
  return SERIALIZED_REENTRANT_MAPPER_MODEL;
}

void CoreMapper::select_task_options(const MapperContext ctx, const Task& task, TaskOptions& output)
{
  assert(context.valid_task_id(task.task_id));
  if (task.tag == LEGATE_CPU_VARIANT) {
    assert(!local_cpus.empty());
    output.initial_proc = local_cpus.front();
  } else if (task.tag == LEGATE_OMP_VARIANT) {
    assert(!local_omps.empty());
    output.initial_proc = local_omps.front();
  } else {
    assert(task.tag == LEGATE_GPU_VARIANT);
    assert(!local_gpus.empty());
    output.initial_proc = local_gpus.front();
  }
}

void CoreMapper::slice_task(const MapperContext ctx,
                            const Task& task,
                            const SliceTaskInput& input,
                            SliceTaskOutput& output)
{
  assert(context.valid_task_id(task.task_id));
  output.slices.reserve(input.domain.get_volume());
<<<<<<< HEAD
  // Check to see if we're control replicated or not. If we are then
  // we'll already have been sharded.
  Machine::ProcessorQuery all_procs(machine);
  all_procs.only_kind(task.target_proc.kind());
  if (all_procs.count() == input.domain.get_volume()) {
    Machine::ProcessorQuery::iterator pit = all_procs.begin();
    for (Domain::DomainPointIterator itr(input.domain); itr; itr++, pit++)
      output.slices.push_back(
        TaskSlice(Domain(itr.p, itr.p), *pit, false /*recurse*/, false /*stealable*/));
  } else {
    // Control-replicated because we've already been sharded
    Domain sharding_domain = task.index_domain;
    if (task.sharding_space.exists())
      sharding_domain = runtime->get_index_space_domain(ctx, task.sharding_space);
    assert(sharding_domain.get_dim() == 1);
    assert(input.domain.get_dim() == 1);
    const Rect<1> space = sharding_domain;
    const Rect<1> local = input.domain;
    const size_t size   = (space.hi[0] - space.lo[0]) + 1;
    // Assume that if we're control replicated there is one shard per space
    const coord_t chunk = (size + total_nodes - 1) / total_nodes;
    const coord_t start = local_node * chunk + space.lo[0];
    switch (task.target_proc.kind()) {
      case Processor::LOC_PROC: {
        for (Domain::DomainPointIterator itr(input.domain); itr; itr++) {
          const Point<1> point = itr.p;
          assert(point[0] >= start);
          assert(point[0] < (start + chunk));
          // Does the mapper assume that we make examples num_procs pieces?
          // assert(local_index < local_cpus.size());
          const unsigned local_index = (point[0] - start) % local_cpus.size();
          output.slices.push_back(TaskSlice(
            Domain(itr.p, itr.p), local_cpus[local_index], false /*recurse*/, false /*stealable*/));
        }
        break;
      }
      case Processor::TOC_PROC: {
        for (Domain::DomainPointIterator itr(input.domain); itr; itr++) {
          const Point<1> point = itr.p;
          assert(point[0] >= start);
          assert(point[0] < (start + chunk));
          const unsigned local_index = point[0] - start;
          assert(local_index < local_gpus.size());
          output.slices.push_back(TaskSlice(
            Domain(itr.p, itr.p), local_gpus[local_index], false /*recurse*/, false /*stealable*/));
        }
        break;
      }
      case Processor::OMP_PROC: {
        for (Domain::DomainPointIterator itr(input.domain); itr; itr++) {
          const Point<1> point = itr.p;
          assert(point[0] >= start);
          assert(point[0] < (start + chunk));
          const unsigned local_index = point[0] - start;
          assert(local_index < local_omps.size());
          output.slices.push_back(TaskSlice(
            Domain(itr.p, itr.p), local_omps[local_index], false /*recurse*/, false /*stealable*/));
        }
        break;
      }
      default: LEGATE_ABORT;
=======

  Domain sharding_domain = task.index_domain;
  if (task.sharding_space.exists())
    sharding_domain = runtime->get_index_space_domain(ctx, task.sharding_space);

  auto round_robin = [&](auto& procs) {
    auto lo = sharding_domain.lo();
    auto hi = sharding_domain.hi();
    for (Domain::DomainPointIterator itr(input.domain); itr; itr++) {
      auto idx = linearize(lo, hi, itr.p);
      output.slices.push_back(TaskSlice(
        Domain(itr.p, itr.p), procs[idx % procs.size()], false /*recurse*/, false /*stealable*/));
>>>>>>> 278259aa
    }
  };

  dispatch(task.target_proc.kind(), round_robin);
}

void CoreMapper::map_task(const MapperContext ctx,
                          const Task& task,
                          const MapTaskInput& input,
                          MapTaskOutput& output)
{
  assert(context.valid_task_id(task.task_id));
  // Just put our target proc in the target processors for now
  output.target_procs.push_back(task.target_proc);
  output.chosen_variant = task.tag;
}

void CoreMapper::select_sharding_functor(const MapperContext ctx,
                                         const Task& task,
                                         const SelectShardingFunctorInput& input,
                                         SelectShardingFunctorOutput& output)
{
  assert(context.valid_task_id(task.task_id));
  assert(task.regions.empty());
  const int launch_dim = task.index_domain.get_dim();
  assert(launch_dim == 1);
  output.chosen_functor = context.get_sharding_id(LEGATE_CORE_TOPLEVEL_TASK_SHARD_ID);
}

void CoreMapper::select_sharding_functor(const MapperContext ctx,
                                         const Fill& fill,
                                         const SelectShardingFunctorInput& input,
                                         SelectShardingFunctorOutput& output)
{
  const int launch_dim = fill.index_domain.get_dim();
  assert(launch_dim == 1);
  output.chosen_functor = context.get_sharding_id(LEGATE_CORE_TOPLEVEL_TASK_SHARD_ID);
}

void CoreMapper::select_steal_targets(const MapperContext ctx,
                                      const SelectStealingInput& input,
                                      SelectStealingOutput& output)
{
  // Do nothing
}

void CoreMapper::select_tasks_to_map(const MapperContext ctx,
                                     const SelectMappingInput& input,
                                     SelectMappingOutput& output)
{
  output.map_tasks.insert(input.ready_tasks.begin(), input.ready_tasks.end());
}

void CoreMapper::configure_context(const MapperContext ctx,
                                   const Task& task,
                                   ContextConfigOutput& output)
{
  // Use the defaults currently
}

template <typename T>
void pack_tunable(const T value, Mapper::SelectTunableOutput& output)
{
  T* result    = static_cast<T*>(malloc(sizeof(value)));
  *result      = value;
  output.value = result;
  output.size  = sizeof(value);
}

void CoreMapper::map_future_map_reduction(const MapperContext ctx,
                                          const FutureMapReductionInput& input,
                                          FutureMapReductionOutput& output)
{
  output.serdez_upper_bound = LEGATE_MAX_SIZE_SCALAR_RETURN;

#ifdef LEGATE_MAP_FUTURE_MAP_REDUCTIONS_TO_GPU
  // TODO: It's been reported that blindly mapping target instances of future map reductions
  // to framebuffers hurts performance. Until we find a better mapping policy, we guard
  // the current policy with a macro.

  // If this was joining exceptions, we don't want to put instances anywhere
  // other than the system memory because they need serdez
  if (input.tag == LEGATE_CORE_JOIN_EXCEPTION_TAG) return;
  if (!local_gpus.empty())
    for (auto& pair : local_frame_buffers) output.destination_memories.push_back(pair.second);
  else if (has_socket_mem)
    for (auto& pair : local_numa_domains) output.destination_memories.push_back(pair.second);
#endif
}

void CoreMapper::select_tunable_value(const MapperContext ctx,
                                      const Task& task,
                                      const SelectTunableInput& input,
                                      SelectTunableOutput& output)
{
  switch (input.tunable_id) {
    case LEGATE_CORE_TUNABLE_TOTAL_CPUS: {
      pack_tunable<int32_t>(local_cpus.size() * total_nodes, output);  // assume symmetry
      return;
    }
    case LEGATE_CORE_TUNABLE_TOTAL_GPUS: {
      pack_tunable<int32_t>(local_gpus.size() * total_nodes, output);  // assume symmetry
      return;
    }
    case LEGATE_CORE_TUNABLE_TOTAL_OMPS: {
      pack_tunable<int32_t>(local_omps.size() * total_nodes, output);  // assume symmetry
      return;
    }
    case LEGATE_CORE_TUNABLE_NUM_PIECES: {
      if (!local_gpus.empty())  // If we have GPUs, use those
        pack_tunable<int32_t>(local_gpus.size() * total_nodes, output);
      else if (!local_omps.empty())  // Otherwise use OpenMP procs
        pack_tunable<int32_t>(local_omps.size() * total_nodes, output);
      else  // Otherwise use the CPUs
        pack_tunable<int32_t>(local_cpus.size() * total_nodes, output);
      return;
    }
    case LEGATE_CORE_TUNABLE_NUM_NODES: {
      pack_tunable<int32_t>(total_nodes, output);
      return;
    }
    case LEGATE_CORE_TUNABLE_MIN_SHARD_VOLUME: {
      // TODO: make these profile guided
      if (!local_gpus.empty())
        // Make sure we can get at least 1M elements on each GPU
        pack_tunable<int64_t>(min_gpu_chunk, output);
      else if (!local_omps.empty())
        // Make sure we get at least 128K elements on each OpenMP
        pack_tunable<int64_t>(min_omp_chunk, output);
      else
        // Make sure we can get at least 8KB elements on each CPU
        pack_tunable<int64_t>(min_cpu_chunk, output);
      return;
    }
    case LEGATE_CORE_TUNABLE_WINDOW_SIZE: {
      pack_tunable<uint32_t>(window_size, output);
      return;
    }
    case LEGATE_CORE_TUNABLE_MAX_PENDING_EXCEPTIONS: {
      pack_tunable<uint32_t>(max_pending_exceptions, output);
      return;
    }
    case LEGATE_CORE_TUNABLE_PRECISE_EXCEPTION_TRACE: {
      pack_tunable<bool>(precise_exception_trace, output);
      return;
    }
    case LEGATE_CORE_TUNABLE_FIELD_REUSE_SIZE: {
      // We assume that all memories of the same kind are symmetric in size
      size_t local_mem_size = 0;
      if (!local_gpus.empty()) {
        assert(!local_frame_buffers.empty());
        local_mem_size = local_frame_buffers.begin()->second.capacity();
        local_mem_size *= local_frame_buffers.size();
      } else if (!local_omps.empty()) {
        assert(!local_numa_domains.empty());
        local_mem_size = local_numa_domains.begin()->second.capacity();
        local_mem_size *= local_numa_domains.size();
      } else
        local_mem_size = local_system_memory.capacity();
      // Multiply this by the total number of nodes and then scale by the frac
      const uint64_t global_mem_size  = local_mem_size * total_nodes;
      const uint64_t field_reuse_size = global_mem_size / field_reuse_frac;
      pack_tunable<uint64_t>(field_reuse_size, output);
      return;
    }
    case LEGATE_CORE_TUNABLE_FIELD_REUSE_FREQUENCY: {
      pack_tunable<uint32_t>(field_reuse_freq, output);
      return;
    }
    case LEGATE_CORE_TUNABLE_MAX_LRU_LENGTH: {
      pack_tunable<uint32_t>(max_lru_length, output);
      return;
    }
    case LEGATE_CORE_TUNABLE_NCCL_NEEDS_BARRIER: {
#ifdef LEGATE_USE_CUDA
      pack_tunable<bool>(local_gpus.empty() ? false : comm::nccl::needs_barrier(), output);
#else
      pack_tunable<bool>(false, output);
#endif
      return;
    }
  }
  // Illegal tunable variable
  LEGATE_ABORT;
}

void register_legate_core_mapper(Machine machine, Runtime* runtime, const LibraryContext& context)
{
  // Replace all the default mappers with our custom mapper for the Legate
  // top-level task and init task
  runtime->add_mapper(context.get_mapper_id(0),
                      new CoreMapper(runtime->get_mapper_runtime(), machine, context));
}

}  // namespace legate<|MERGE_RESOLUTION|>--- conflicted
+++ resolved
@@ -277,69 +277,6 @@
 {
   assert(context.valid_task_id(task.task_id));
   output.slices.reserve(input.domain.get_volume());
-<<<<<<< HEAD
-  // Check to see if we're control replicated or not. If we are then
-  // we'll already have been sharded.
-  Machine::ProcessorQuery all_procs(machine);
-  all_procs.only_kind(task.target_proc.kind());
-  if (all_procs.count() == input.domain.get_volume()) {
-    Machine::ProcessorQuery::iterator pit = all_procs.begin();
-    for (Domain::DomainPointIterator itr(input.domain); itr; itr++, pit++)
-      output.slices.push_back(
-        TaskSlice(Domain(itr.p, itr.p), *pit, false /*recurse*/, false /*stealable*/));
-  } else {
-    // Control-replicated because we've already been sharded
-    Domain sharding_domain = task.index_domain;
-    if (task.sharding_space.exists())
-      sharding_domain = runtime->get_index_space_domain(ctx, task.sharding_space);
-    assert(sharding_domain.get_dim() == 1);
-    assert(input.domain.get_dim() == 1);
-    const Rect<1> space = sharding_domain;
-    const Rect<1> local = input.domain;
-    const size_t size   = (space.hi[0] - space.lo[0]) + 1;
-    // Assume that if we're control replicated there is one shard per space
-    const coord_t chunk = (size + total_nodes - 1) / total_nodes;
-    const coord_t start = local_node * chunk + space.lo[0];
-    switch (task.target_proc.kind()) {
-      case Processor::LOC_PROC: {
-        for (Domain::DomainPointIterator itr(input.domain); itr; itr++) {
-          const Point<1> point = itr.p;
-          assert(point[0] >= start);
-          assert(point[0] < (start + chunk));
-          // Does the mapper assume that we make examples num_procs pieces?
-          // assert(local_index < local_cpus.size());
-          const unsigned local_index = (point[0] - start) % local_cpus.size();
-          output.slices.push_back(TaskSlice(
-            Domain(itr.p, itr.p), local_cpus[local_index], false /*recurse*/, false /*stealable*/));
-        }
-        break;
-      }
-      case Processor::TOC_PROC: {
-        for (Domain::DomainPointIterator itr(input.domain); itr; itr++) {
-          const Point<1> point = itr.p;
-          assert(point[0] >= start);
-          assert(point[0] < (start + chunk));
-          const unsigned local_index = point[0] - start;
-          assert(local_index < local_gpus.size());
-          output.slices.push_back(TaskSlice(
-            Domain(itr.p, itr.p), local_gpus[local_index], false /*recurse*/, false /*stealable*/));
-        }
-        break;
-      }
-      case Processor::OMP_PROC: {
-        for (Domain::DomainPointIterator itr(input.domain); itr; itr++) {
-          const Point<1> point = itr.p;
-          assert(point[0] >= start);
-          assert(point[0] < (start + chunk));
-          const unsigned local_index = point[0] - start;
-          assert(local_index < local_omps.size());
-          output.slices.push_back(TaskSlice(
-            Domain(itr.p, itr.p), local_omps[local_index], false /*recurse*/, false /*stealable*/));
-        }
-        break;
-      }
-      default: LEGATE_ABORT;
-=======
 
   Domain sharding_domain = task.index_domain;
   if (task.sharding_space.exists())
@@ -352,7 +289,6 @@
       auto idx = linearize(lo, hi, itr.p);
       output.slices.push_back(TaskSlice(
         Domain(itr.p, itr.p), procs[idx % procs.size()], false /*recurse*/, false /*stealable*/));
->>>>>>> 278259aa
     }
   };
 
