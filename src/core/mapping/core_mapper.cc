/* Copyright 2021-2022 NVIDIA Corporation
 *
 * Licensed under the Apache License, Version 2.0 (the "License");
 * you may not use this file except in compliance with the License.
 * You may obtain a copy of the License at
 *
 *     http://www.apache.org/licenses/LICENSE-2.0
 *
 * Unless required by applicable law or agreed to in writing, software
 * distributed under the License is distributed on an "AS IS" BASIS,
 * WITHOUT WARRANTIES OR CONDITIONS OF ANY KIND, either express or implied.
 * See the License for the specific language governing permissions and
 * limitations under the License.
 *
 */

#include "mappers/null_mapper.h"

#include "legate.h"

#include "core/mapping/core_mapper.h"
#include "core/mapping/machine.h"
#include "core/mapping/operation.h"
#ifdef LEGATE_USE_CUDA
#include "core/comm/comm_nccl.h"
#endif
#include "core/task/task.h"
#include "core/utilities/linearize.h"

using LegionTask    = Legion::Task;
using LegionMachine = Legion::Machine;

using namespace Legion;
using namespace Legion::Mapping;

namespace legate {

uint32_t extract_env(const char* env_name, const uint32_t default_value, const uint32_t test_value)
{
  const char* env_value = getenv(env_name);
  if (nullptr == env_value) {
    const char* legate_test = getenv("LEGATE_TEST");
    if (legate_test != nullptr)
      return test_value;
    else
      return default_value;
  } else
    return atoi(env_value);
}

namespace mapping {

// This is a custom mapper implementation that only has to map
// start-up tasks associated with the Legate core, no one else
// should be overriding this mapper so we burry it in here
class CoreMapper : public Legion::Mapping::NullMapper {
 public:
  CoreMapper(MapperRuntime* runtime, LegionMachine machine, const LibraryContext& context);
  virtual ~CoreMapper(void);

 public:
  virtual const char* get_mapper_name(void) const;
  virtual MapperSyncModel get_mapper_sync_model(void) const;
  virtual bool request_valid_instances(void) const { return false; }

 public:  // Task mapping calls
  virtual void select_task_options(const MapperContext ctx,
                                   const LegionTask& task,
                                   TaskOptions& output);
  virtual void slice_task(const MapperContext ctx,
                          const LegionTask& task,
                          const SliceTaskInput& input,
                          SliceTaskOutput& output);
  virtual void map_task(const MapperContext ctx,
                        const LegionTask& task,
                        const MapTaskInput& input,
                        MapTaskOutput& output);
  virtual void select_sharding_functor(const MapperContext ctx,
                                       const LegionTask& task,
<<<<<<< HEAD
                                       const SelectShardingFunctorInput& input,
                                       SelectShardingFunctorOutput& output);
  virtual void select_sharding_functor(const MapperContext ctx,
                                       const Fill& fill,
=======
>>>>>>> 58989739
                                       const SelectShardingFunctorInput& input,
                                       SelectShardingFunctorOutput& output);
  virtual void select_steal_targets(const MapperContext ctx,
                                    const SelectStealingInput& input,
                                    SelectStealingOutput& output);
  virtual void select_tasks_to_map(const MapperContext ctx,
                                   const SelectMappingInput& input,
                                   SelectMappingOutput& output);

 public:
  virtual void configure_context(const MapperContext ctx,
                                 const LegionTask& task,
                                 ContextConfigOutput& output);
  void map_future_map_reduction(const MapperContext ctx,
                                const FutureMapReductionInput& input,
                                FutureMapReductionOutput& output);
  virtual void select_tunable_value(const MapperContext ctx,
                                    const LegionTask& task,
                                    const SelectTunableInput& input,
                                    SelectTunableOutput& output);

 protected:
  LibraryContext context;
  std::unique_ptr<Machine> machine;

 protected:
  const uint32_t min_gpu_chunk;
  const uint32_t min_cpu_chunk;
  const uint32_t min_omp_chunk;
  const uint32_t window_size;
  const uint32_t max_pending_exceptions;
  const bool precise_exception_trace;
  const uint32_t field_reuse_frac;
  const uint32_t field_reuse_freq;
  const uint32_t max_lru_length;

 private:
  std::string mapper_name;
};

CoreMapper::CoreMapper(MapperRuntime* rt, LegionMachine m, const LibraryContext& c)
  : NullMapper(rt, m),
    context(c),
    machine(std::make_unique<Machine>(m)),
    min_gpu_chunk(extract_env("LEGATE_MIN_GPU_CHUNK", 1 << 20, 2)),
    min_cpu_chunk(extract_env("LEGATE_MIN_CPU_CHUNK", 1 << 14, 2)),
    min_omp_chunk(extract_env("LEGATE_MIN_OMP_CHUNK", 1 << 17, 2)),
    window_size(extract_env("LEGATE_WINDOW_SIZE", 1, 1)),
    max_pending_exceptions(
      extract_env("LEGATE_MAX_PENDING_EXCEPTIONS",
#ifdef DEBUG_LEGATE
                  // In debug mode, the default is always block on tasks that can throw exceptions
                  1,
#else
                  64,
#endif
                  1)),
    precise_exception_trace(static_cast<bool>(extract_env("LEGATE_PRECISE_EXCEPTION_TRACE", 0, 0))),
    field_reuse_frac(extract_env("LEGATE_FIELD_REUSE_FRAC", 256, 256)),
    field_reuse_freq(extract_env("LEGATE_FIELD_REUSE_FREQ", 32, 32)),
    max_lru_length(extract_env("LEGATE_MAX_LRU_LENGTH", 5, 1))
{
  std::stringstream ss;
  ss << context.get_library_name() << " on Node " << machine->local_node;
  mapper_name = ss.str();
}

CoreMapper::~CoreMapper(void) {}

const char* CoreMapper::get_mapper_name(void) const { return mapper_name.c_str(); }

Mapper::MapperSyncModel CoreMapper::get_mapper_sync_model(void) const
{
  return SERIALIZED_REENTRANT_MAPPER_MODEL;
}

void CoreMapper::select_task_options(const MapperContext ctx,
                                     const LegionTask& task,
                                     TaskOptions& output)
{
  if (task.is_index_space) {
    Processor proc = Processor::NO_PROC;
    if (task.tag == LEGATE_CPU_VARIANT) {
      proc = machine->cpus().front();
    } else if (task.tag == LEGATE_OMP_VARIANT) {
      proc = machine->omps().front();
    } else {
      assert(task.tag == LEGATE_GPU_VARIANT);
      proc = machine->gpus().front();
    }
    output.initial_proc = proc;
    assert(output.initial_proc.exists());
    return;
  }

  mapping::Task legate_task(&task, context, runtime, ctx);
  auto& machine_desc = legate_task.machine_desc();

  Span<const Processor> avail_procs;
  uint32_t size;
  uint32_t offset;

  assert(context.valid_task_id(task.task_id));
  if (task.tag == LEGATE_CPU_VARIANT) {
    std::tie(avail_procs, size, offset) = machine_desc.slice(
      mapping::TaskTarget::CPU, machine->cpus(), machine->total_nodes, machine->local_node);
  } else if (task.tag == LEGATE_OMP_VARIANT) {
    std::tie(avail_procs, size, offset) = machine_desc.slice(
      mapping::TaskTarget::OMP, machine->omps(), machine->total_nodes, machine->local_node);
  } else {
    assert(task.tag == LEGATE_GPU_VARIANT);
    std::tie(avail_procs, size, offset) = machine_desc.slice(
      mapping::TaskTarget::GPU, machine->gpus(), machine->total_nodes, machine->local_node);
  }
  assert(avail_procs.size() > 0);
  output.initial_proc = avail_procs[0];
  assert(output.initial_proc.exists());
}

void CoreMapper::slice_task(const MapperContext ctx,
                            const LegionTask& task,
                            const SliceTaskInput& input,
                            SliceTaskOutput& output)
{
  assert(context.valid_task_id(task.task_id));
  output.slices.reserve(input.domain.get_volume());

  // Control-replicated because we've already been sharded
  Domain sharding_domain = task.index_domain;
  if (task.sharding_space.exists())
    sharding_domain = runtime->get_index_space_domain(ctx, task.sharding_space);

  machine->dispatch(task.target_proc.kind(), [&](auto kind, auto& procs) {
    mapping::Task legate_task(&task, context, runtime, ctx);
    auto& machine_desc = legate_task.machine_desc();
    Span<const Processor> avail_procs;
    uint32_t size;
    uint32_t offset;
    std::tie(avail_procs, size, offset) = machine_desc.slice(
      mapping::to_target(kind), procs, machine->total_nodes, machine->local_node);

    for (Domain::DomainPointIterator itr(input.domain); itr; itr++) {
      const Point<1> point       = itr.p;
      const uint32_t local_index = point[0] % size;
      assert(local_index - offset < avail_procs.size());
      output.slices.push_back(TaskSlice(Domain(itr.p, itr.p),
                                        avail_procs[local_index - offset],
                                        false /*recurse*/,
                                        false /*stealable*/));
    }
  });
}

void CoreMapper::map_task(const MapperContext ctx,
                          const LegionTask& task,
                          const MapTaskInput& input,
                          MapTaskOutput& output)
{
  assert(context.valid_task_id(task.task_id));
  // Just put our target proc in the target processors for now
  output.target_procs.push_back(task.target_proc);
  output.chosen_variant = task.tag;
}

void CoreMapper::select_sharding_functor(const MapperContext ctx,
                                         const LegionTask& task,
                                         const SelectShardingFunctorInput& input,
                                         SelectShardingFunctorOutput& output)
{
  mapping::Mappable legate_mappable(&task);
  output.chosen_functor = static_cast<ShardingID>(legate_mappable.sharding_id());
<<<<<<< HEAD
}

void CoreMapper::select_sharding_functor(const MapperContext ctx,
                                         const Fill& fill,
                                         const SelectShardingFunctorInput& input,
                                         SelectShardingFunctorOutput& output)
{
  const int launch_dim = fill.index_domain.get_dim();
  assert(launch_dim == 1);
  output.chosen_functor = context.get_sharding_id(LEGATE_CORE_TOPLEVEL_TASK_SHARD_ID);
=======
>>>>>>> 58989739
}

void CoreMapper::select_steal_targets(const MapperContext ctx,
                                      const SelectStealingInput& input,
                                      SelectStealingOutput& output)
{
  // Do nothing
}

void CoreMapper::select_tasks_to_map(const MapperContext ctx,
                                     const SelectMappingInput& input,
                                     SelectMappingOutput& output)
{
  output.map_tasks.insert(input.ready_tasks.begin(), input.ready_tasks.end());
}

void CoreMapper::configure_context(const MapperContext ctx,
                                   const LegionTask& task,
                                   ContextConfigOutput& output)
{
  // Use the defaults currently
}

template <typename T>
void pack_tunable(const T value, Mapper::SelectTunableOutput& output)
{
  T* result    = static_cast<T*>(malloc(sizeof(value)));
  *result      = value;
  output.value = result;
  output.size  = sizeof(value);
}

void CoreMapper::map_future_map_reduction(const MapperContext ctx,
                                          const FutureMapReductionInput& input,
                                          FutureMapReductionOutput& output)
{
  output.serdez_upper_bound = LEGATE_MAX_SIZE_SCALAR_RETURN;

  if (machine->has_gpus()) {
    // TODO: It's been reported that blindly mapping target instances of future map reductions
    // to framebuffers hurts performance. Until we find a better mapping policy, we guard
    // the current policy with a macro.
#ifdef LEGATE_MAP_FUTURE_MAP_REDUCTIONS_TO_GPU
<<<<<<< HEAD
  // TODO: It's been reported that blindly mapping target instances of future map reductions
  // to framebuffers hurts performance. Until we find a better mapping policy, we guard
  // the current policy with a macro.

  // If this was joining exceptions, we don't want to put instances anywhere
  // other than the system memory because they need serdez
  if (input.tag == LEGATE_CORE_JOIN_EXCEPTION_TAG) return;
  if (machine->has_gpus())
    for (auto& pair : local_frame_buffers) output.destination_memories.push_back(pair.second);
  else if (machine->has_socket_memory())
    for (auto& pair : local_numa_domains) output.destination_memories.push_back(pair.second);
=======

    // If this was joining exceptions, we should put instances on a host-visible memory
    // because they need serdez
    if (input.tag == LEGATE_CORE_JOIN_EXCEPTION_TAG)
      output.destination_memories.push_back(machine->zerocopy_memory());
    else
      for (auto& pair : machine->frame_buffers())
        output.destination_memories.push_back(pair.second);
#else
    output.destination_memories.push_back(machine->zerocopy_memory());
>>>>>>> 58989739
#endif
  } else if (machine->has_socket_memory())
    for (auto& pair : machine->socket_memories())
      output.destination_memories.push_back(pair.second);
}

void CoreMapper::select_tunable_value(const MapperContext ctx,
                                      const LegionTask& task,
                                      const SelectTunableInput& input,
                                      SelectTunableOutput& output)
{
  switch (input.tunable_id) {
    case LEGATE_CORE_TUNABLE_TOTAL_CPUS: {
      pack_tunable<int32_t>(machine->total_cpu_count(), output);  // assume symmetry
      return;
    }
    case LEGATE_CORE_TUNABLE_TOTAL_GPUS: {
      pack_tunable<int32_t>(machine->total_gpu_count(), output);  // assume symmetry
      return;
    }
    case LEGATE_CORE_TUNABLE_TOTAL_OMPS: {
      pack_tunable<int32_t>(machine->total_omp_count(), output);  // assume symmetry
      return;
    }
    case LEGATE_CORE_TUNABLE_NUM_PIECES: {
      if (machine->has_gpus())  // If we have GPUs, use those
        pack_tunable<int32_t>(machine->total_gpu_count(), output);
      else if (machine->has_omps())  // Otherwise use OpenMP procs
        pack_tunable<int32_t>(machine->total_omp_count(), output);
      else  // Otherwise use the CPUs
        pack_tunable<int32_t>(machine->total_cpu_count(), output);
      return;
    }
    case LEGATE_CORE_TUNABLE_NUM_NODES: {
      pack_tunable<int32_t>(machine->total_nodes, output);
      return;
    }
    case LEGATE_CORE_TUNABLE_MIN_SHARD_VOLUME: {
      // TODO: make these profile guided
      if (machine->has_gpus())
        // Make sure we can get at least 1M elements on each GPU
        pack_tunable<int64_t>(min_gpu_chunk, output);
      else if (machine->has_omps())
        // Make sure we get at least 128K elements on each OpenMP
        pack_tunable<int64_t>(min_omp_chunk, output);
      else
        // Make sure we can get at least 8KB elements on each CPU
        pack_tunable<int64_t>(min_cpu_chunk, output);
      return;
    }
    case LEGATE_CORE_TUNABLE_HAS_SOCKET_MEM: {
      pack_tunable<bool>(machine->has_socket_memory(), output);
      return;
    }
    case LEGATE_CORE_TUNABLE_WINDOW_SIZE: {
      pack_tunable<uint32_t>(window_size, output);
      return;
    }
    case LEGATE_CORE_TUNABLE_MAX_PENDING_EXCEPTIONS: {
      pack_tunable<uint32_t>(max_pending_exceptions, output);
      return;
    }
    case LEGATE_CORE_TUNABLE_PRECISE_EXCEPTION_TRACE: {
      pack_tunable<bool>(precise_exception_trace, output);
      return;
    }
    case LEGATE_CORE_TUNABLE_FIELD_REUSE_SIZE: {
      // Multiply this by the total number of nodes and then scale by the frac
      const uint64_t global_mem_size =
        machine->has_gpus() ? machine->total_frame_buffer_size()
                            : (machine->has_socket_memory() ? machine->total_socket_memory_size()
                                                            : machine->system_memory().capacity());
      const uint64_t field_reuse_size = global_mem_size / field_reuse_frac;
      pack_tunable<uint64_t>(field_reuse_size, output);
      return;
    }
    case LEGATE_CORE_TUNABLE_FIELD_REUSE_FREQUENCY: {
      pack_tunable<uint32_t>(field_reuse_freq, output);
      return;
    }
    case LEGATE_CORE_TUNABLE_MAX_LRU_LENGTH: {
      pack_tunable<uint32_t>(max_lru_length, output);
      return;
    }
    case LEGATE_CORE_TUNABLE_NCCL_NEEDS_BARRIER: {
#ifdef LEGATE_USE_CUDA
      pack_tunable<bool>(machine->has_gpus() && comm::nccl::needs_barrier(), output);
#else
      pack_tunable<bool>(false, output);
#endif
      return;
    }
  }
  // Illegal tunable variable
  LEGATE_ABORT;
}

}  // namespace mapping

void register_legate_core_mapper(LegionMachine machine,
                                 Runtime* runtime,
                                 const LibraryContext& context)
{
  // Replace all the default mappers with our custom mapper for the Legate
  // top-level task and init task
  runtime->add_mapper(context.get_mapper_id(0),
                      new mapping::CoreMapper(runtime->get_mapper_runtime(), machine, context));
}

}  // namespace legate<|MERGE_RESOLUTION|>--- conflicted
+++ resolved
@@ -77,13 +77,10 @@
                         MapTaskOutput& output);
   virtual void select_sharding_functor(const MapperContext ctx,
                                        const LegionTask& task,
-<<<<<<< HEAD
                                        const SelectShardingFunctorInput& input,
                                        SelectShardingFunctorOutput& output);
   virtual void select_sharding_functor(const MapperContext ctx,
                                        const Fill& fill,
-=======
->>>>>>> 58989739
                                        const SelectShardingFunctorInput& input,
                                        SelectShardingFunctorOutput& output);
   virtual void select_steal_targets(const MapperContext ctx,
@@ -255,7 +252,6 @@
 {
   mapping::Mappable legate_mappable(&task);
   output.chosen_functor = static_cast<ShardingID>(legate_mappable.sharding_id());
-<<<<<<< HEAD
 }
 
 void CoreMapper::select_sharding_functor(const MapperContext ctx,
@@ -266,8 +262,6 @@
   const int launch_dim = fill.index_domain.get_dim();
   assert(launch_dim == 1);
   output.chosen_functor = context.get_sharding_id(LEGATE_CORE_TOPLEVEL_TASK_SHARD_ID);
-=======
->>>>>>> 58989739
 }
 
 void CoreMapper::select_steal_targets(const MapperContext ctx,
@@ -311,19 +305,6 @@
     // to framebuffers hurts performance. Until we find a better mapping policy, we guard
     // the current policy with a macro.
 #ifdef LEGATE_MAP_FUTURE_MAP_REDUCTIONS_TO_GPU
-<<<<<<< HEAD
-  // TODO: It's been reported that blindly mapping target instances of future map reductions
-  // to framebuffers hurts performance. Until we find a better mapping policy, we guard
-  // the current policy with a macro.
-
-  // If this was joining exceptions, we don't want to put instances anywhere
-  // other than the system memory because they need serdez
-  if (input.tag == LEGATE_CORE_JOIN_EXCEPTION_TAG) return;
-  if (machine->has_gpus())
-    for (auto& pair : local_frame_buffers) output.destination_memories.push_back(pair.second);
-  else if (machine->has_socket_memory())
-    for (auto& pair : local_numa_domains) output.destination_memories.push_back(pair.second);
-=======
 
     // If this was joining exceptions, we should put instances on a host-visible memory
     // because they need serdez
@@ -334,7 +315,6 @@
         output.destination_memories.push_back(pair.second);
 #else
     output.destination_memories.push_back(machine->zerocopy_memory());
->>>>>>> 58989739
 #endif
   } else if (machine->has_socket_memory())
     for (auto& pair : machine->socket_memories())
