--- conflicted
+++ resolved
@@ -32,10 +32,7 @@
 
 class InstanceManager;
 class Machine;
-<<<<<<< HEAD
-=======
 class ReductionInstanceManager;
->>>>>>> 58989739
 
 class BaseMapper : public Legion::Mapping::Mapper, public LegateMapper {
  public:
@@ -325,10 +322,7 @@
 
  protected:
   InstanceManager* local_instances;
-<<<<<<< HEAD
-=======
   ReductionInstanceManager* reduction_instances;
->>>>>>> 58989739
   std::unique_ptr<Machine> machine;
 };
 
