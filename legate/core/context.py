--- conflicted
+++ resolved
@@ -295,20 +295,7 @@
             If the ``value`` is not scalar or the ``lhs`` is either unbound or
             scalar
         """
-<<<<<<< HEAD
-        from .operation import Fill
-
-        # TODO (rohany): Circular import for the wrapper...
-        from .store import ExternalStoreReference
-        if isinstance(lhs, ExternalStoreReference):
-            lhs = lhs._base
-        if isinstance(value, ExternalStoreReference):
-            rhs = value._base
-
-        return Fill(self, lhs, value, self.get_unique_op_id(), self._runtime.machine)
-=======
         self._runtime.issue_fill(lhs, value)
->>>>>>> ae445a2e
 
     def dispatch(self, op: Dispatchable[T]) -> T:
         return self._runtime.dispatch(op)
@@ -324,6 +311,54 @@
         optimize_scalar: bool = False,
         ndim: Optional[int] = None,
     ) -> Store:
+        return self._runtime.create_store_internal(
+            dtype,
+            shape=shape,
+            data=storage,
+            optimize_scalar=optimize_scalar,
+            ndim=ndim,
+        )
+
+    def create_store(
+        self,
+        dtype: Dtype,
+        shape: Optional[Union[Shape, tuple[int, ...]]] = None,
+        storage: Optional[Union[RegionField, Future]] = None,
+        optimize_scalar: bool = False,
+        ndim: Optional[int] = None,
+    ) -> ExternalStoreReference:
+        """
+        Creates a fresh store.
+
+        .. deprecated:: 23.7.0
+            This method is an alias to the one defined in ``Runtime`` and will
+            be removed in later releases.
+
+        Parameters
+        ----------
+        dtype : Dtype
+            Type of the elements
+
+        shape : Shape or tuple[int], optional
+            Shape of the store. The store becomes unbound if no shape is
+            given.
+
+        storage : RegionField or Future, optional
+            Optional storage to initialize the store with. Used only when the
+            store is constructed from a future holding a scalar value.
+
+        optimize_scalar : bool
+            If ``True``, the runtime will use a ``Future`` when the store's
+            size is 1
+
+        ndim : int, optional
+            Dimension of the store. Must be passed if the store is unbound.
+
+        Returns
+        -------
+        Store
+            A new store
+        """
         return self._runtime.create_store(
             dtype,
             shape=shape,
@@ -332,49 +367,6 @@
             ndim=ndim,
         )
 
-    def create_store(
-        self,
-        dtype: Dtype,
-        shape: Optional[Union[Shape, tuple[int, ...]]] = None,
-        storage: Optional[Union[RegionField, Future]] = None,
-        optimize_scalar: bool = False,
-        ndim: Optional[int] = None,
-    ) -> ExternalStoreReference:
-        """
-        Creates a fresh store.
-
-        .. deprecated:: 23.7.0
-            This method is an alias to the one defined in ``Runtime`` and will
-            be removed in later releases.
-
-        Parameters
-        ----------
-        dtype : Dtype
-            Type of the elements
-
-        shape : Shape or tuple[int], optional
-            Shape of the store. The store becomes unbound if no shape is
-            given.
-
-        storage : RegionField or Future, optional
-            Optional storage to initialize the store with. Used only when the
-            store is constructed from a future holding a scalar value.
-
-        optimize_scalar : bool
-            If ``True``, the runtime will use a ``Future`` when the store's
-            size is 1
-
-        ndim : int, optional
-            Dimension of the store. Must be passed if the store is unbound.
-
-        Returns
-        -------
-        Store
-            A new store
-        """
-        from .store import ExternalStoreReference
-        return ExternalStoreReference(self.create_store_internal(dtype, shape=shape, storage=storage, optimize_scalar=optimize_scalar, ndim=ndim))
-
     def get_nccl_communicator(self) -> Communicator:
         return self._runtime.get_nccl_communicator()
 
@@ -403,52 +395,16 @@
         """
         self._runtime.issue_execution_fence(block=block)
 
-<<<<<<< HEAD
-    def tree_reduce_internal(self, task_id: int, store: Store, radix: int = 4) -> Store:
-        from .operation import Reduce
-
-        if store.ndim > 1:
-            raise NotImplementedError(
-                "Tree reduction doesn't currently support "
-                "multi-dimensional stores"
-            )
-
-        result = self.create_store(store.type)
-        unique_op_id = self.get_unique_op_id()
-
-        # Make sure we flush the scheduling window, as we will bypass
-        # the partitioner below
-        self.runtime.flush_scheduling_window()
-
-        # A single Reduce operation is mapepd to a whole reduction tree
-        task = Reduce(
-            self,
-            task_id,
-            radix,
-            unique_op_id,
-            self._runtime.machine,
-        )
-        task.add_input(store)
-        task.add_output(result)
-        task.execute()
-        return result
-
-    def tree_reduce(self, task_id: int, store: Store, radix: int = 4) -> ExternalStoreReference:
-=======
     def tree_reduce(self, task_id: int, store: Store, radix: int = 4) -> Store:
->>>>>>> ae445a2e
         """
         Performs a user-defined reduction by building a tree of reduction
         tasks. At each step, the reducer task gets up to ``radix`` input stores
         and is supposed to produce outputs in a single unbound store.
 
-<<<<<<< HEAD
-=======
-        .. deprecated:: 23.7.0
-            This method is an alias to the one defined in ``Runtime`` and will
-            be removed in later releases.
-
->>>>>>> ae445a2e
+        .. deprecated:: 23.7.0
+            This method is an alias to the one defined in ``Runtime`` and will
+            be removed in later releases.
+
         Parameters
         ----------
         task_id : int
@@ -468,12 +424,4 @@
         Store
             Store that contains reduction results
         """
-<<<<<<< HEAD
-        # TODO (rohany): Circular reference with the wrapper.
-        from .store import ExternalStoreReference
-        if isinstance(store, ExternalStoreReference):
-            store = store._base
-        return ExternalStoreReference(self.tree_reduce_internal(task_id, store, radix))
-=======
-        return self._runtime.tree_reduce(self, task_id, store, radix)
->>>>>>> ae445a2e
+        return self._runtime.tree_reduce(self, task_id, store, radix)